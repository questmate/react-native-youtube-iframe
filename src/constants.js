--- conflicted
+++ resolved
@@ -1,9 +1,9 @@
-<<<<<<< HEAD
+
 export const PLAY_MODE = true;
 export const PAUSE_MODE = false;
 export const MUTE_MODE = true;
 export const UNMUTE_MODE = false;
-=======
+
 export const PLAYER_STATES_NAMES = {
   UNSTARTED: 'unstarted',
   ENDED: 'ended',
@@ -12,7 +12,6 @@
   BUFFERING: 'buffering',
   VIDEO_CUED: 'video cued',
 };
->>>>>>> db477eaf
 
 export const PLAYER_STATES = {
   '-1': PLAYER_STATES_NAMES.UNSTARTED,
